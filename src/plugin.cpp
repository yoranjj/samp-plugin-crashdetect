--- conflicted
+++ resolved
@@ -22,13 +22,8 @@
 // ARISING IN ANY WAY OUT OF THE USE OF THIS SOFTWARE, EVEN IF ADVISED OF THE
 // POSSIBILITY OF SUCH DAMAGE.
 
-<<<<<<< HEAD
-#include <amx/amx.h>
-
-=======
 #include "amx.h"
 #include "amxerror.h"
->>>>>>> 3b4d8d09
 #include "compiler.h"
 #include "crashdetect.h"
 #include "fileutils.h"
