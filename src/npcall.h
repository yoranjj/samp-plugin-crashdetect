// Copyright (c) 2012 Zeex
// All rights reserved.
//
// Redistribution and use in source and binary forms, with or without
// modification, are permitted provided that the following conditions are met:
//
// 1. Redistributions of source code must retain the above copyright notice,
//    this list of conditions and the following disclaimer.
// 2. Redistributions in binary form must reproduce the above copyright notice,
//    this list of conditions and the following disclaimer in the documentation
//    and/or other materials provided with the distribution.
//
// THIS SOFTWARE IS PROVIDED BY THE COPYRIGHT HOLDERS AND CONTRIBUTORS "AS IS"
// AND ANY EXPRESS OR IMPLIED WARRANTIES, INCLUDING, BUT NOT LIMITED TO, THE
// IMPLIED WARRANTIES OF MERCHANTABILITY AND FITNESS FOR A PARTICULAR PURPOSE
// ARE DISCLAIMED. IN NO EVENT SHALL THE COPYRIGHT OWNER OR CONTRIBUTORS BE
// LIABLE FOR ANY DIRECT, INDIRECT, INCIDENTAL, SPECIAL, EXEMPLARY, OR
// CONSEQUENTIAL DAMAGES (INCLUDING, BUT NOT LIMITED TO, PROCUREMENT OF
// SUBSTITUTE GOODS OR SERVICES; LOSS OF USE, DATA, OR PROFITS; OR BUSINESS
// INTERRUPTION) HOWEVER CAUSED AND ON ANY THEORY OF LIABILITY, WHETHER IN
// CONTRACT, STRICT LIABILITY, OR TORT (INCLUDING NEGLIGENCE OR OTHERWISE)
// ARISING IN ANY WAY OUT OF THE USE OF THIS SOFTWARE, EVEN IF ADVISED OF THE
// POSSIBILITY OF SUCH DAMAGE.

#ifndef NPCALL_H
#define NPCALL_H

<<<<<<< HEAD
#include <amx/amx.h>
=======
#include "amxscript.h"
>>>>>>> 3b4d8d09

class NPCall {
public:
	enum Type { NATIVE, PUBLIC };

	NPCall(Type type, AMXScript amx, cell index);
	NPCall(Type type, AMXScript amx, cell index, cell frm, cell cip);

	static NPCall Public(AMXScript amx, cell index);
	static NPCall Native(AMXScript amx, cell index);

	inline Type type() const { return type_; }
	inline AMXScript amx() const { return amx_; }
	inline cell index() const { return index_; }
	inline cell frm() const { return frm_; }
	inline cell cip() const { return cip_; }

	inline bool IsPublic() const { return type_ == PUBLIC; }
	inline bool IsNative() const { return type_ == NATIVE; }

private:
	Type type_;
	AMXScript amx_;
	cell frm_;
	cell cip_;
	cell index_;
};

#endif // !NPCALL_H<|MERGE_RESOLUTION|>--- conflicted
+++ resolved
@@ -25,11 +25,7 @@
 #ifndef NPCALL_H
 #define NPCALL_H
 
-<<<<<<< HEAD
-#include <amx/amx.h>
-=======
 #include "amxscript.h"
->>>>>>> 3b4d8d09
 
 class NPCall {
 public:
