--- conflicted
+++ resolved
@@ -22,12 +22,7 @@
 // ARISING IN ANY WAY OUT OF THE USE OF THIS SOFTWARE, EVEN IF ADVISED OF THE
 // POSSIBILITY OF SUCH DAMAGE.
 
-<<<<<<< HEAD
-#include <amx/amx.h>
-
-=======
 #include "amxscript.h"
->>>>>>> 3b4d8d09
 #include "npcall.h"
 
 NPCall::NPCall(Type type, AMXScript amx, cell index)
