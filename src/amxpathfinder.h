--- conflicted
+++ resolved
@@ -30,11 +30,7 @@
 #include <map>
 #include <string>
 
-<<<<<<< HEAD
-#include <amx/amx.h>
-=======
 class AMXScript;
->>>>>>> 3b4d8d09
 
 // AMXPathFinder can search for an .amx file corresponding to a given AMX instance.
 class AMXPathFinder {
