// Copyright (c) 2011-2012 Zeex
// All rights reserved.
//
// Redistribution and use in source and binary forms, with or without
// modification, are permitted provided that the following conditions are met:
//
// 1. Redistributions of source code must retain the above copyright notice,
//    this list of conditions and the following disclaimer.
// 2. Redistributions in binary form must reproduce the above copyright notice,
//    this list of conditions and the following disclaimer in the documentation
//    and/or other materials provided with the distribution.
//
// THIS SOFTWARE IS PROVIDED BY THE COPYRIGHT HOLDERS AND CONTRIBUTORS "AS IS"
// AND ANY EXPRESS OR IMPLIED WARRANTIES, INCLUDING, BUT NOT LIMITED TO, THE
// IMPLIED WARRANTIES OF MERCHANTABILITY AND FITNESS FOR A PARTICULAR PURPOSE
// ARE DISCLAIMED. IN NO EVENT SHALL THE COPYRIGHT OWNER OR CONTRIBUTORS BE
// LIABLE FOR ANY DIRECT, INDIRECT, INCIDENTAL, SPECIAL, EXEMPLARY, OR
// CONSEQUENTIAL DAMAGES (INCLUDING, BUT NOT LIMITED TO, PROCUREMENT OF
// SUBSTITUTE GOODS OR SERVICES; LOSS OF USE, DATA, OR PROFITS; OR BUSINESS
// INTERRUPTION) HOWEVER CAUSED AND ON ANY THEORY OF LIABILITY, WHETHER IN
// CONTRACT, STRICT LIABILITY, OR TORT (INCLUDING NEGLIGENCE OR OTHERWISE)
// ARISING IN ANY WAY OUT OF THE USE OF THIS SOFTWARE, EVEN IF ADVISED OF THE
// POSSIBILITY OF SUCH DAMAGE.

#ifndef AMXSTACKTRACE_H
#define AMXSTACKTRACE_H

#include <iosfwd>
#include <string>
#include <vector>
#include <utility>

<<<<<<< HEAD
#include <amx/amx.h>

=======
>>>>>>> 3b4d8d09
#include "amxdebuginfo.h"
#include "amxscript.h"

class AMXStackFrame {
public:
	static const int kMaxString = 30;

	std::ostream &operator<<(std::ostream &os) const {
		return os << AsString();
	}

	operator bool() const {
		return frameAddr_ != 0;
	}

	AMXStackFrame(AMXScript amx);
	AMXStackFrame(AMXScript amx, ucell frmAddr, const AMXDebugInfo *debugInfo = 0);
	AMXStackFrame(AMXScript amx, ucell frmAddr, ucell retAddr, const AMXDebugInfo *debugInfo = 0);
	AMXStackFrame(AMXScript amx, ucell frmAddr, ucell retAddr, ucell funAddr, const AMXDebugInfo *debugInfo = 0);

	virtual ~AMXStackFrame();

	AMXScript amx() { return amx_; }
	const AMXDebugInfo *GetDebugInfo() const { return debugInfo_; }

	bool HasDebugInfo() const {
		return debugInfo_ != 0 && debugInfo_->IsLoaded();
	}

	ucell GetFrameAddr() const { return frameAddr_; }
	ucell GetRetAddr() const { return retAddr_; }
	ucell GetFuncAddr() const { return funcAddr_; }

	cell GetArgValue(int index) const;
	int GetNumArgs() const;

	AMXStackFrame GetNextFrame() const;

	// Converts to a single-line human-friendly string (good for stack traces).
	virtual std::string AsString() const;

protected:
	// Match function address against items stored in public table or main().
	// Note: IsPublicFuncAddr() returns true for main().
	bool IsPublicFuncAddr(ucell address) const;
	bool IsMainAddr(ucell address) const;

	// Determine whether an address belongs to one of the well known segments.
	bool IsStackAddr(ucell address) const;
	bool IsDataAddr(ucell address) const;
	bool IsCodeAddr(ucell address) const;

	// Extract string contents from the AMX image. All of these will terminate
	// when encounter a non-printable character.
	std::string GetPackedAMXString(const cell *string, std::size_t size) const;
	std::string GetUnpackedAMXString(const cell *string, std::size_t size) const;
	std::pair<std::string, bool> GetAMXString(cell address, std::size_t size) const;

	// Returns debug symbol corresponding to the called function. If debug info
	// is not present an empty symbol will be returned.
	AMXDebugSymbol GetFuncSymbol() const;

	// Returns an array of debug symbols that correspond to function arguments.
	// The arguments are ordered according to the function definition. If debug
	// info is not present an empty vector will be returned.
	void GetArgSymbols(std::vector<AMXDebugSymbol> &args) const;

private:
	void Init(ucell frameAddr, ucell retAddr = 0, ucell funcAddr = 0);

private:
	AMXScript amx_;
	ucell frameAddr_;
	ucell retAddr_;
	ucell funcAddr_;
	const AMXDebugInfo *debugInfo_;
};

class AMXStackTrace {
public:
	AMXStackTrace(AMX *amx, const AMXDebugInfo *debugInfo = 0);
	AMXStackTrace(AMX *amx, ucell frameAddr = 0, const AMXDebugInfo *debugInfo = 0);

	// Move onto next frame or die.
	bool Next();

	AMXStackFrame GetFrame() const {
		return frame_;
	}

private:
	AMXStackFrame frame_;
};

#endif // !AMXSTACKTRACE_H<|MERGE_RESOLUTION|>--- conflicted
+++ resolved
@@ -30,11 +30,6 @@
 #include <vector>
 #include <utility>
 
-<<<<<<< HEAD
-#include <amx/amx.h>
-
-=======
->>>>>>> 3b4d8d09
 #include "amxdebuginfo.h"
 #include "amxscript.h"
 
